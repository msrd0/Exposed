--- conflicted
+++ resolved
@@ -533,17 +533,13 @@
         }
     }
 
-<<<<<<< HEAD
     private fun isNullFirst() = when (currentDialect) {
         is OracleDialect, is PostgreSQLDialect -> true
         else -> false
     }
 
-    @Test fun orderBy02() {
-=======
     @Test
     fun orderBy02() {
->>>>>>> 14e3e3f2
         withCitiesAndUsers { cities, users, userData ->
             val r = users.selectAll().orderBy(users.cityId, false).orderBy(users.id).toList()
             assertEquals(5, r.size)
